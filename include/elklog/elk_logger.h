--- conflicted
+++ resolved
@@ -203,8 +203,6 @@
         return Status::OK;
     }
 
-<<<<<<< HEAD
-=======
     /**
      * @brief Append a custom spdlog sink to the logger. This allows for logging to multple
      * sources from the same logging call. This MUST be called after the logger has been
@@ -224,7 +222,6 @@
         return Status::OK;
     }
 
->>>>>>> 386d0320
     Status set_log_level(const std::string& min_log_level)
     {
         _rt_logger->set_log_level(min_log_level);
