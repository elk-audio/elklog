/*
 * Copyright 2020-2023 Elk Audio AB
 * ElkLog is free software: you can redistribute it and/or modify it under the terms
 * of the GNU General Public License as published by the Free Software Foundation,
 * either version 3 of the License, or (at your option) any later version.
 *
 * Twine is distributed in the hope that it will be useful, but WITHOUT ANY WARRANTY;
 * without even the implied warranty of MERCHANTABILITY or FITNESS FOR A PARTICULAR
 * PURPOSE.  See the GNU General Public License for more details.
 *
 * You should have received a copy of the GNU General Public License along with Twine.
 * If not, see http://www.gnu.org/licenses/ .
 */

 /**
 * @brief Wrapper around Logging library to log multiple plugin instances to a single
 *        file and a marker for the instance in the log-line.
 *
 *        Provides a unified logger abstraction that is safe to call in any context
 *        (either RT or non-RT).
 *
 * @copyright Copyright 2020-2023 Elk Audio AB, Stockholm
 */

#ifndef ELK_LOGGER_H
#define ELK_LOGGER_H

#include <memory>
#include <string>
#include <map>
#include <algorithm>
#include <variant>
#include <iomanip>

#include <future>

#include "log_return_code.h"

#ifndef ELKLOG_DISABLE_LOGGING
#include "spdlog/spdlog.h"
#include "spdlog/fmt/bundled/format.h"

#include "elk-warning-suppressor/warning_suppressor.hpp"

ELK_PUSH_WARNING
ELK_DISABLE_REORDER
#include "spdlog/sinks/rotating_file_sink.h"
ELK_POP_WARNING

#include "spdlog/async.h"
#include "spdlog/spdlog.h"

#include "rtlogger.h"

#if __cplusplus >= 202002L
// newer versions of fmt library for C++20 requires a custom formatter
// if we want to log simple enum types like error codes, see:
// https://stackoverflow.com/a/69496952

template <typename EnumType>
requires std::is_enum_v<EnumType>
struct fmt::formatter<EnumType> : fmt::formatter<std::underlying_type_t<EnumType>>
{
    // Forwards the formatting by casting the enum to it's underlying type
    auto format(const EnumType& enumValue, format_context& ctx) const
    {
        return fmt::formatter<std::underlying_type_t<EnumType>>::format(
            static_cast<std::underlying_type_t<EnumType>>(enumValue), ctx);
    }
};
#endif // __cplusplus >= 202002L

namespace elklog {

constexpr int RTLOG_MESSAGE_SIZE = ELKLOG_RT_MESSAGE_SIZE;
constexpr int RTLOG_QUEUE_SIZE = ELKLOG_RT_QUEUE_SIZE;
constexpr int MAX_LOG_FILE_SIZE = ELKLOG_FILE_SIZE;   // In bytes
constexpr auto RT_CONSUMER_POLL_PERIOD = std::chrono::milliseconds(50);


class ElkLogger
{
public:
    enum class Type
    {
        TEXT,
        JSON
    };

    /**
     * @brief Create a logger instance
     *        Most of the relevant initialization is actually done in
     *        initialize() which should be called after and check for
     *        error codes.
     *
     * @param min_log_level Minimum logging level (debug, info, warning, error)
     * @param logger_type Choose between TYPE::TEXT (default), and JSON.
     */
    explicit ElkLogger(const std::string& min_log_level,
                       Type logger_type = Type::TEXT) :
                       _min_log_level(min_log_level),
                       _type(logger_type)
    {
        _rt_logger = std::make_unique<RtLogger<RTLOG_MESSAGE_SIZE, RTLOG_QUEUE_SIZE>>(RT_CONSUMER_POLL_PERIOD,
                std::bind(&ElkLogger::_rt_logger_callback, this, std::placeholders::_1),
                min_log_level);
    }

    virtual ~ElkLogger()
    {
        if (_logger_instance)
        {
            close_log();
            spdlog::drop(_logger_instance->name());
        }

        _closed_promise.set_value(_closed);
    }

    /**
     * @brief Initialize logger
     *
     * @param log_file_path Log file (should be unique for each instance)
     *
     * @return Error code. elklog::Status::OK if all good.
     *         Can be passed straight to << stream operators
     *         for a human-readable output error string.
     */
    Status initialize(const std::string& log_file_path,
                      const std::string& logger_name,
                      std::chrono::seconds flush_interval = std::chrono::seconds(0),
                      bool drop_logger_if_duplicate = false,
                      int max_files = 1)
    {
        _log_file_path = log_file_path;

        Status status = set_log_level(_min_log_level);

        if (status != Status::OK)
        {
            return status;
        }

        if (flush_interval.count() > 0)
        {
            spdlog::flush_every(std::chrono::seconds(flush_interval));
        }

        spdlog::flush_on(spdlog::level::err);

        // Check for already registered logger
        auto possible_logger = spdlog::get(logger_name);

        if (drop_logger_if_duplicate)
        {
            if (spdlog::get(logger_name))
            {
                spdlog::drop(logger_name);
            }
        }

        try
        {
            _logger_instance = spdlog::rotating_logger_mt<spdlog::async_factory>(logger_name,
                                                                                 log_file_path,
                                                                                 MAX_LOG_FILE_SIZE,
                                                                                 static_cast<size_t>(max_files),
                                                                                 false);
        }
<<<<<<< HEAD
        catch ([[maybe_unused]] const std::exception&)
=======
        catch (const std::exception& /*ex*/)
>>>>>>> 98caf576
        {
            return Status::FAILED_TO_START_LOGGER;
        }

        if (_logger_instance == nullptr)
        {
            return Status::FAILED_TO_START_LOGGER;
        }

        if (_type == Type::JSON)
        {
            // We have some extra formatting on the log level %l below,
            // to keep color coding when dumping json to the console,
            // and we use a full ISO 8601 time/date format.

            // "time" here is human-readable - there's another raw timestamp in the payload from wrappers.
            _logger_instance->set_pattern(
                "{\"time\": \"%Y-%m-%dT%H:%M:%S.%e%z\", "
                "\"name\": \"%n\", "
                "\"level\": \"%^%l%$\", "
                "\"process\": %P, "
                "\"thread\": %t, "
                "\"data\": %v}");

            _logger_instance->info("{}", R"({ "status": "Started" })");
        }
        else
        {
            _logger_instance->set_pattern("[%Y-%m-%d %T.%e] [%l] %v");
            _logger_instance->info("Started logger: {}.", logger_name);
        }

        return Status::OK;
    }

    /**
     * @brief Append a custom spdlog sink to the logger. This allows for logging to multple
     * sources from the same logging call. This MUST be called after the logger has been
     * initialized.
     *
     * @param sink The sink to add.
     * @return Status
     */
    Status add_log_sink(spdlog::sink_ptr sink)
    {
        if (_logger_instance == nullptr)
        {
            return Status::LOGGER_NOT_INITIALIZED;
        }

        _logger_instance->sinks().push_back(sink);
        return Status::OK;
    }

    Status set_log_level(const std::string& min_log_level)
    {
        _rt_logger->set_log_level(min_log_level);

        std::map<std::string, spdlog::level::level_enum> level_map;
        level_map["debug"] = spdlog::level::debug;
        level_map["info"] = spdlog::level::info;
        level_map["warning"] = spdlog::level::warn;
        level_map["error"] = spdlog::level::err;
        level_map["critical"] = spdlog::level::critical;

        _min_log_level = min_log_level;

        std::string log_level_lowercase = _min_log_level;
        std::transform(_min_log_level.begin(), _min_log_level.end(), log_level_lowercase.begin(), ::tolower);

        if (level_map.count(log_level_lowercase) <= 0)
        {
            return Status::INVALID_LOG_LEVEL;
        }

        auto log_level = level_map[log_level_lowercase];
        spdlog::set_level(log_level);

        return Status::OK;
    }

    template<typename... Args>
    void debug(spdlog::format_string_t<Args...> format_str, Args&&... args)
    {
        if (!_closed)
        {
            if (twine::is_current_thread_realtime())
            {
                _rt_logger->log_debug(format_str, std::forward<Args>(args)...);
            }
            else
            {
                _logger_instance->debug(format_str, std::forward<Args>(args)...);
            }
        }
    }

    void debug(spdlog::string_view_t msg)
    {
        if (!_closed)
        {
            if (twine::is_current_thread_realtime())
            {
                _rt_logger->log_debug(msg);
            }
            else
            {
                _logger_instance->debug(msg);
            }
        }
    }

    template<typename... Args>
    void info(spdlog::format_string_t<Args...> format_str, Args&&... args)
    {
        if (!_closed)
        {
            if (twine::is_current_thread_realtime())
            {
                _rt_logger->log_info(format_str, std::forward<Args>(args)...);
            }
            else
            {
                _logger_instance->info(format_str, std::forward<Args>(args)...);
            }
        }
    }

    void info(spdlog::string_view_t msg)
    {
        if (!_closed)
        {
            if (twine::is_current_thread_realtime())
            {
                _rt_logger->log_info(msg);
            }
            else
            {
                _logger_instance->info(msg);
            }
        }
    }

    template<typename... Args>
    void warning(spdlog::format_string_t<Args...> format_str, Args&&... args)
    {
        if (!_closed)
        {
            if (twine::is_current_thread_realtime())
            {
                _rt_logger->log_warning(format_str, std::forward<Args>(args)...);
            }
            else
            {
                _logger_instance->warn(format_str, std::forward<Args>(args)...);
            }
        }
    }

    void warning(spdlog::string_view_t msg)
    {
        if (!_closed)
        {
            if (twine::is_current_thread_realtime())
            {
                _rt_logger->log_warning(msg);
            }
            else
            {
                _logger_instance->warn(msg);
            }
        }
    }

    template<typename... Args>
    void error(spdlog::format_string_t<Args...> format_str, Args&&... args)
    {
        if (!_closed)
        {
            if (twine::is_current_thread_realtime())
            {
                _rt_logger->log_error(format_str, std::forward<Args>(args)...);
            }
            else
            {
                _logger_instance->error(format_str, std::forward<Args>(args)...);
            }
        }
    }

    void error(spdlog::string_view_t msg)
    {
        if (!_closed)
        {
            if (twine::is_current_thread_realtime())
            {
                _rt_logger->log_error(msg);
            }
            else
            {
                _logger_instance->error(msg);
            }
        }
    }

    template<typename... Args>
    void critical(spdlog::format_string_t<Args...> format_str, Args&&... args)
    {
        if (!_closed)
        {
            if (twine::is_current_thread_realtime())
            {
                _rt_logger->log_error(format_str, std::forward<Args>(args)...);
            }
            else
            {
                _logger_instance->critical(format_str, std::forward<Args>(args)...);
            }
        }
    }

    void critical(spdlog::string_view_t msg)
    {
        if (!_closed)
        {
            if (twine::is_current_thread_realtime())
            {
                _rt_logger->log_error(msg);
            }
            else
            {
                _logger_instance->critical(msg);
            }
        }
    }

    void close_log()
    {
        if (_type != Type::JSON)
        {
            _logger_instance->flush();
            _closed = true;
            return;
        }

        if (_closed == true) return;

        _logger_instance->flush();

        // We have some extra formatting on the log level %l below,
        // to keep color coding when dumping json to the console,
        // and we use a full ISO 8601 time/date format.
        _logger_instance->set_pattern(
            "{\"time\": \"%Y-%m-%dT%H:%M:%S.%e%z\", "
            "\"name\": \"%n\", "
            "\"level\": \"%^%l%$\", "
            "\"process\": %P, "
            "\"thread\": %t, "
            "\"data\": %v}");

        // Below is our last log entry.
        _logger_instance->info(R"({ "status": "Finished" })");
        _logger_instance->flush();

        _closed = true;
    }

    const std::string& min_log_level()
    {
        return _min_log_level;
    }

    const std::string& log_file_path()
    {
        return _log_file_path;
    }

    std::promise<bool>& closed_promise()
    {
        return _closed_promise;
    }

private:
    void _rt_logger_callback(const RtLogMessage<RTLOG_MESSAGE_SIZE>& msg)
    {
        if (_closed) return;

        switch (msg.level())
        {
        case RtLogLevel::DBG:
            _logger_instance->debug("{}", msg.message());
            break;

        case RtLogLevel::INFO:
            _logger_instance->info("{}", msg.message());
            break;

        case RtLogLevel::WARNING:
            _logger_instance->warn("{}", msg.message());
            break;

        case RtLogLevel::ERROR:
            _logger_instance->error("{}", msg.message());
            break;
        }
    }

    std::string _min_log_level;
    std::string _log_file_path;
    std::shared_ptr<spdlog::logger> _logger_instance;
    std::unique_ptr<RtLogger<RTLOG_MESSAGE_SIZE, RTLOG_QUEUE_SIZE>> _rt_logger {nullptr};

    Type _type {Type::TEXT};
    bool _closed {false};

    std::promise<bool> _closed_promise;
};

} // namespace elklog

#else // ELKLOG_DISABLE_LOGGING

namespace elklog {

class ElkLogger
{
public:
    enum class Type
    {
        TEXT,
        JSON
    };

    explicit ElkLogger([[maybe_unused]] const std::string& min_log_level,
                       [[maybe_unused]] Type logger_type = Type::TEXT)
    {}

    virtual ~ElkLogger()
    {
        _closed_promise.set_value(_closed);
    }

    Status initialize([[maybe_unused]] const std::string& log_file_path,
                      [[maybe_unused]] const std::string& logger_name = "\"elk_logger",
                      [[maybe_unused]] std::chrono::seconds flush_interval = std::chrono::seconds(0),
                      [[maybe_unused]] bool drop_logger_if_duplicate = false,
                      [[maybe_unused]] int max_files = 1)
    {
        return Status::OK;
    }

    Status set_log_level([[maybe_unused]] const std::string& min_log_level)
    {
        return Status::OK;
    }

    template<typename... Args>
    void debug(const char* /*format_str*/, Args&&... /*args*/)
    {}

    template<typename... Args>
    void info(const char* /*format_str*/, Args&&... /*args*/)
    {}

    template<typename... Args>
    void warning(const char* /*format_str*/, Args&&... /*args*/)
    {}

    template<typename... Args>
    void error(const char* /*format_str*/, Args&&... /*args*/)
    {}

    void close_log()
    {
        _closed = true;
    }

    const std::string& min_log_level()
    {
        return _dummy;
    }

    const std::string& log_file_path()
    {
        return _dummy;
    }

    std::promise<bool>& closed_promise()
    {
        return _closed_promise;
    }

    std::string _dummy;
    bool _closed{false};
    std::promise<bool> _closed_promise;
};

} // namespace elklog

#endif // ELKLOG_DISABLE_LOGGING

#endif /* ELK_LOGGER_H */<|MERGE_RESOLUTION|>--- conflicted
+++ resolved
@@ -167,11 +167,7 @@
                                                                                  static_cast<size_t>(max_files),
                                                                                  false);
         }
-<<<<<<< HEAD
-        catch ([[maybe_unused]] const std::exception&)
-=======
-        catch (const std::exception& /*ex*/)
->>>>>>> 98caf576
+        catch ([[maybe_unused]] const std::exception& ex)
         {
             return Status::FAILED_TO_START_LOGGER;
         }
